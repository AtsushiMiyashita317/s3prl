--- conflicted
+++ resolved
@@ -51,7 +51,13 @@
                 )
             self.add_hook("self.model.encoder", lambda input, output: output[0])
 
-<<<<<<< HEAD
+            def postprocess(xs):
+                names, hiddens = zip(*xs)
+                unpad_len = min([hidden.size(1) for hidden in hiddens])
+                hiddens = [hidden[:, :unpad_len, :] for hidden in hiddens]
+                return list(zip(names, hiddens))
+            self.hook_postprocess = postprocess
+
         self._init_layerdrop = self.model.encoder.layerdrop
 
     @property
@@ -65,14 +71,6 @@
             self.model.encoder.layerdrop = self._init_layerdrop
         else:
             raise ValueError("layerdrop can only be float or None")
-=======
-            def postprocess(xs):
-                names, hiddens = zip(*xs)
-                unpad_len = min([hidden.size(1) for hidden in hiddens])
-                hiddens = [hidden[:, :unpad_len, :] for hidden in hiddens]
-                return list(zip(names, hiddens))
-            self.hook_postprocess = postprocess
->>>>>>> 26113e9f
 
     def get_downsample_rates(self, key: str) -> int:
         return 320
