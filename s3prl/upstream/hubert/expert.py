--- conflicted
+++ resolved
@@ -7,15 +7,8 @@
 #   Author       [ Kushal Lakhotia ]
 """*********************************************************************************************"""
 
-<<<<<<< HEAD
-import logging
-from pathlib import Path
-
-import torch
-=======
 import torch
 import logging
->>>>>>> 5fe46815
 import torch.nn.functional as F
 from pathlib import Path
 
@@ -37,12 +30,9 @@
         self.model = model
         self.task_cfg = task_cfg
 
-<<<<<<< HEAD
-=======
         self.model.feature_grad_mult = 0.0
         self.model.encoder.layerdrop = 0.0
 
->>>>>>> 5fe46815
         if len(self.hooks) == 0:
             module_name = "self.model.encoder.layers"
             for module_id in range(len(eval(module_name))):
@@ -60,25 +50,6 @@
 
             self.hook_postprocess = postprocess
 
-<<<<<<< HEAD
-        self._init_layerdrop = self.model.encoder.layerdrop
-
-    @property
-    def layer_drop(self):
-        return self.model.encoder.layerdrop
-
-    def set_layer_drop(self, layerdrop: float = None):
-        if isinstance(layerdrop, float):
-            self.model.encoder.layerdrop = layerdrop
-        elif layerdrop is None:
-            self.model.encoder.layerdrop = self._init_layerdrop
-        else:
-            raise ValueError("layerdrop can only be float or None")
-
-    def get_downsample_rates(self, key: str) -> int:
-        return 320
-
-=======
     def get_downsample_rates(self, key: str) -> int:
         return 320
 
@@ -137,7 +108,6 @@
     def get_downsample_rates(self, key: str) -> int:
         return 320
 
->>>>>>> 5fe46815
     def forward(self, wavs):
         if self.task_cfg.normalize:
             wavs = [F.layer_norm(wav, wav.shape) for wav in wavs]
