--- conflicted
+++ resolved
@@ -11,19 +11,11 @@
 import torch.nn.functional as F
 
 from s3prl.upstream.wav2vec2.wav2vec2_model import (
-<<<<<<< HEAD
-    ConvFeatureExtractionModel,
-    GradMultiply,
-    MultiheadAttention,
-    SamePad,
-    get_activation_fn,
-=======
     MultiheadAttention,
     SamePad,
     get_activation_fn,
     ConvFeatureExtractionModel,
     GradMultiply,
->>>>>>> 5fe46815
 )
 
 
