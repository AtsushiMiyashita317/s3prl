--- conflicted
+++ resolved
@@ -1,25 +1,9 @@
-<<<<<<< HEAD
-# -*- coding: utf-8 -*- #
-"""*********************************************************************************************"""
-#   FileName     [ upstream/pase/expert.py ]
-#   Synopsis     [ the pase wrapper ]
-#   Author       [ santi-pdp/pase ]
-#   Reference    [ https://github.com/santi-pdp/pase/blob/master/pase ]
-"""*********************************************************************************************"""
-
-
-from pase.models.frontend import wf_builder
-from torch.nn.utils.rnn import pad_sequence
-
-from ..interfaces import UpstreamBase
-=======
 import logging
 from torch.nn.utils.rnn import pad_sequence
 
 from ..interfaces import UpstreamBase
 
 logger = logging.getLogger(__name__)
->>>>>>> 5fe46815
 
 
 class UpstreamExpert(UpstreamBase):
